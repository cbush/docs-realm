--- conflicted
+++ resolved
@@ -14,15 +14,12 @@
 		4803B32D251068F900CCAF97 /* Assets.xcassets in Resources */ = {isa = PBXBuildFile; fileRef = 4803B32C251068F900CCAF97 /* Assets.xcassets */; };
 		4803B330251068F900CCAF97 /* Preview Assets.xcassets in Resources */ = {isa = PBXBuildFile; fileRef = 4803B32F251068F900CCAF97 /* Preview Assets.xcassets */; };
 		4803B333251068F900CCAF97 /* LaunchScreen.storyboard in Resources */ = {isa = PBXBuildFile; fileRef = 4803B331251068F900CCAF97 /* LaunchScreen.storyboard */; };
-<<<<<<< HEAD
-		4891800F2534E33500D53F19 /* QuickStart.swift in Sources */ = {isa = PBXBuildFile; fileRef = 4891800E2534E33500D53F19 /* QuickStart.swift */; };
+		487F77C3253F94C000BDC8CE /* OpenCloseRealm.swift in Sources */ = {isa = PBXBuildFile; fileRef = 487F77C2253F94C000BDC8CE /* OpenCloseRealm.swift */; };
+		487F77CD253F9A4900BDC8CE /* Models.swift in Sources */ = {isa = PBXBuildFile; fileRef = 487F77CC253F9A4900BDC8CE /* Models.swift */; };
+   		4891800F2534E33500D53F19 /* QuickStart.swift in Sources */ = {isa = PBXBuildFile; fileRef = 4891800E2534E33500D53F19 /* QuickStart.swift */; };
 		489180112534E33600D53F19 /* Assets.xcassets in Resources */ = {isa = PBXBuildFile; fileRef = 489180102534E33600D53F19 /* Assets.xcassets */; };
 		489180142534E33600D53F19 /* Preview Assets.xcassets in Resources */ = {isa = PBXBuildFile; fileRef = 489180132534E33600D53F19 /* Preview Assets.xcassets */; };
 		489180172534E33600D53F19 /* LaunchScreen.storyboard in Resources */ = {isa = PBXBuildFile; fileRef = 489180152534E33600D53F19 /* LaunchScreen.storyboard */; };
-=======
-		487F77C3253F94C000BDC8CE /* OpenCloseRealm.swift in Sources */ = {isa = PBXBuildFile; fileRef = 487F77C2253F94C000BDC8CE /* OpenCloseRealm.swift */; };
-		487F77CD253F9A4900BDC8CE /* Models.swift in Sources */ = {isa = PBXBuildFile; fileRef = 487F77CC253F9A4900BDC8CE /* Models.swift */; };
->>>>>>> dc89c1df
 		48924B8A2514EAD900CC9567 /* MultipleUsers.swift in Sources */ = {isa = PBXBuildFile; fileRef = 48924B892514EAD900CC9567 /* MultipleUsers.swift */; };
 		48924B8C2514FEFC00CC9567 /* TestSetup.swift in Sources */ = {isa = PBXBuildFile; fileRef = 48924B8B2514FEFC00CC9567 /* TestSetup.swift */; };
 		48924BBB2515309F00CC9567 /* MultipleUsers.m in Sources */ = {isa = PBXBuildFile; fileRef = 48924BBA2515309F00CC9567 /* MultipleUsers.m */; };
@@ -67,17 +64,14 @@
 		4803B32F251068F900CCAF97 /* Preview Assets.xcassets */ = {isa = PBXFileReference; lastKnownFileType = folder.assetcatalog; path = "Preview Assets.xcassets"; sourceTree = "<group>"; };
 		4803B332251068F900CCAF97 /* Base */ = {isa = PBXFileReference; lastKnownFileType = file.storyboard; name = Base; path = Base.lproj/LaunchScreen.storyboard; sourceTree = "<group>"; };
 		4803B334251068F900CCAF97 /* Info.plist */ = {isa = PBXFileReference; lastKnownFileType = text.plist.xml; path = Info.plist; sourceTree = "<group>"; };
-<<<<<<< HEAD
 		489180082534E33500D53F19 /* QuickStartSwiftUI.app */ = {isa = PBXFileReference; explicitFileType = wrapper.application; includeInIndex = 0; path = QuickStartSwiftUI.app; sourceTree = BUILT_PRODUCTS_DIR; };
 		4891800E2534E33500D53F19 /* QuickStart.swift */ = {isa = PBXFileReference; lastKnownFileType = sourcecode.swift; path = QuickStart.swift; sourceTree = "<group>"; };
 		489180102534E33600D53F19 /* Assets.xcassets */ = {isa = PBXFileReference; lastKnownFileType = folder.assetcatalog; path = Assets.xcassets; sourceTree = "<group>"; };
 		489180132534E33600D53F19 /* Preview Assets.xcassets */ = {isa = PBXFileReference; lastKnownFileType = folder.assetcatalog; path = "Preview Assets.xcassets"; sourceTree = "<group>"; };
 		489180162534E33600D53F19 /* Base */ = {isa = PBXFileReference; lastKnownFileType = file.storyboard; name = Base; path = Base.lproj/LaunchScreen.storyboard; sourceTree = "<group>"; };
 		489180182534E33600D53F19 /* Info.plist */ = {isa = PBXFileReference; lastKnownFileType = text.plist.xml; path = Info.plist; sourceTree = "<group>"; };
-=======
-		487F77C2253F94C000BDC8CE /* OpenCloseRealm.swift */ = {isa = PBXFileReference; lastKnownFileType = sourcecode.swift; path = OpenCloseRealm.swift; sourceTree = "<group>"; };
+        487F77C2253F94C000BDC8CE /* OpenCloseRealm.swift */ = {isa = PBXFileReference; lastKnownFileType = sourcecode.swift; path = OpenCloseRealm.swift; sourceTree = "<group>"; };
 		487F77CC253F9A4900BDC8CE /* Models.swift */ = {isa = PBXFileReference; lastKnownFileType = sourcecode.swift; path = Models.swift; sourceTree = "<group>"; };
->>>>>>> dc89c1df
 		48924B892514EAD900CC9567 /* MultipleUsers.swift */ = {isa = PBXFileReference; lastKnownFileType = sourcecode.swift; path = MultipleUsers.swift; sourceTree = "<group>"; };
 		48924B8B2514FEFC00CC9567 /* TestSetup.swift */ = {isa = PBXFileReference; lastKnownFileType = sourcecode.swift; path = TestSetup.swift; sourceTree = "<group>"; };
 		48924B972515008100CC9567 /* Info.plist */ = {isa = PBXFileReference; lastKnownFileType = text.plist.xml; path = Info.plist; sourceTree = "<group>"; };
