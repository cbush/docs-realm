--- conflicted
+++ resolved
@@ -2,19 +2,12 @@
 
 target 'RealmExamples' do
   use_frameworks!
-<<<<<<< HEAD
-  pod 'Realm', '=10.0.0'
-  pod 'RealmSwift', '=10.0.0'
-=======
-
-  # Pods for RealmObjcExamples
   pod 'Realm', '=10.1.0'
   pod 'RealmSwift', '=10.1.0'
->>>>>>> 770bb8be
 end
 
 target 'QuickStartSwiftUI' do
   use_frameworks!
 
-  pod 'RealmSwift', '=10.0.0'
+  pod 'RealmSwift', '=10.1.0'
 end
